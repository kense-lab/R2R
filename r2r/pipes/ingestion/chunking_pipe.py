--- conflicted
+++ resolved
@@ -23,13 +23,8 @@
 
     def __init__(
         self,
-<<<<<<< HEAD
         chunking_provider: ChunkingProvider,
         pipe_logger: Optional[RunLoggingSingleton] = None,
-=======
-        chunking_provider: Optional[ChunkingProvider] = None,
-        pipe_logger: Optional[KVLoggingSingleton] = None,
->>>>>>> f9275aa3
         type: PipeType = PipeType.INGESTOR,
         config: Optional[AsyncPipe.PipeConfig] = None,
         *args,
@@ -54,20 +49,14 @@
         run_id: Any,
         *args: Any,
         **kwargs: Any,
-<<<<<<< HEAD
     ) -> AsyncGenerator[
         Union[R2RDocumentProcessingError, DocumentFragment], None
     ]:
-=======
-    ) -> AsyncGenerator[Union[R2RDocumentProcessingError, Fragment], None]:
+
         chunking_provider = kwargs.get(
             "chunking_provider", self.default_chunking_provider
         )
 
-        print(f"Using chunking provider: {chunking_provider}")
-        print(f"Chunking with config: {chunking_provider.config}")
-
->>>>>>> f9275aa3
         async for item in input.message:
             if isinstance(item, R2RDocumentProcessingError):
                 yield item
@@ -75,13 +64,8 @@
 
             try:
                 iteration = 0
-<<<<<<< HEAD
-                async for chunk in self.chunking_provider.chunk(item.data):
+                async for chunk in chunking_provider.chunk(item.data):
                     yield DocumentFragment(
-=======
-                async for chunk in chunking_provider.chunk(item.data):
-                    yield Fragment(
->>>>>>> f9275aa3
                         id=generate_id_from_label(f"{item.id}-{iteration}"),
                         extraction_id=item.id,
                         document_id=item.document_id,
